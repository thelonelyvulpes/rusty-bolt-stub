--- conflicted
+++ resolved
@@ -51,11 +51,8 @@
     pub handshake_delay: Option<Duration>,
     pub allow_restart: bool,
     pub allow_concurrent: bool,
-<<<<<<< HEAD
+    pub auto_responses: IndexMap<u8, AutoBangLineHandler>,
     pub py_lines: Vec<String>,
-=======
-    pub auto_responses: IndexMap<u8, AutoBangLineHandler>,
->>>>>>> 2694f9f8
 }
 
 type Result<T> = StdResult<T, ParseError>;
@@ -117,11 +114,8 @@
     let mut handshake_delay: Option<Duration> = None;
     let mut allow_restart: Option<()> = None;
     let mut allow_concurrent: Option<()> = None;
-<<<<<<< HEAD
+    let mut auto_responses = IndexMap::new();
     let mut py_lines: Vec<String> = Vec::new();
-=======
-    let mut auto_responses = IndexMap::new();
->>>>>>> 2694f9f8
 
     for bang_line in bang_lines {
         match bang_line {
@@ -316,11 +310,8 @@
         handshake_delay,
         allow_restart,
         allow_concurrent,
-<<<<<<< HEAD
+        auto_responses,
         py_lines,
-=======
-        auto_responses,
->>>>>>> 2694f9f8
     })
 }
 
@@ -1987,11 +1978,8 @@
             handshake_delay: None,
             allow_restart: false,
             allow_concurrent: false,
-<<<<<<< HEAD
+            auto_responses: Default::default(),
             py_lines: Vec::new(),
-=======
-            auto_responses: Default::default(),
->>>>>>> 2694f9f8
         };
         let validator = create_validator(ctx, tag, Some((ctx, body)), &cfg).unwrap();
 
