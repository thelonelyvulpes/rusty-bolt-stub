--- conflicted
+++ resolved
@@ -147,7 +147,11 @@
         }
         let mut block = BlockWithState::new(&self.script.tree);
         match self.run_block(&mut block).await {
-<<<<<<< HEAD
+            Ok(res) => {
+                info!(self, "Script finished");
+                Ok(res)
+            }
+            Err(NetActorError::Fatal(err)) => Err(err),
             Err(NetActorError::Exit) => {
                 debug!(
                     self,
@@ -155,31 +159,6 @@
                 );
                 Ok(())
             }
-            Err(err) if block.can_skip() => {
-                debug!(
-                    self,
-                    "Ignoring NetActor error because script reached the end: {err:#}"
-                );
-                info!(self, "Script finished");
-                Ok(())
-            }
-            Err(NetActorError::Cancellation(reason))
-                if !self.shutting_down.load(atomic::Ordering::Acquire) =>
-            {
-                debug!(
-                    self,
-                    "Ignoring NetActor error because another connection failed: {reason}"
-                );
-                info!(self, "Script finished");
-                Ok(())
-            }
-=======
->>>>>>> 6cb4b017
-            Ok(res) => {
-                info!(self, "Script finished");
-                Ok(res)
-            }
-            Err(NetActorError::Fatal(err)) => Err(err),
             Err(err) => {
                 block.ensure_branched(self.logging_ctx(), &self.script.script)?;
                 if block.can_skip() {
